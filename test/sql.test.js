--- conflicted
+++ resolved
@@ -12,16 +12,14 @@
 var Customer;
 var Order;
 var Store;
-<<<<<<< HEAD
-=======
 var Retailer;
->>>>>>> 03c3ffd3
 
 describe('sql connector', function() {
   before(function() {
     connector = ds.connector;
     connector._tables = {};
     connector._models = {};
+
     Customer = ds.createModel('customer', {
       name: {
         id: true,
@@ -38,39 +36,6 @@
           column: 'VIP'
         }
       },
-<<<<<<< HEAD
-        address: String
-      },
-      {testdb: {table: 'CUSTOMER'}});
-    Order = ds.createModel('order',
-      {
-        id: {
-          id: true
-        },
-        date: Date
-      });
-    Store = ds.createModel('store',
-      {
-        id: {
-          id: true,
-          type: String
-        },
-        state: String
-      });
-    // Relations
-    Customer.hasMany(Order, {as: 'orders', foreignKey: 'customer_name'});
-    Order.belongsTo(Customer, {as: 'customer', foreignKey: 'customer_name'});
-    Order.belongsTo(Store, {as: 'store', foreignKey: 'store_id'});
-    Store.hasMany(Order, {as: 'orders', foreignKey: 'store_id'});
-    Store.hasMany(Customer, {
-      as: 'customers',
-      through: Order,
-      foreignKey: 'store_id',
-      keyThrough: 'customer_name'
-    });
-    Customer.belongsTo(Store, {as: 'favorite_store', foreignKey: 'favorite_store'});
-    Store.hasMany(Customer, {as: 'customers_fav', foreignKey: 'favorite_store'});
-=======
       address: String
     }, {
       testdb: {table: 'CUSTOMER'}
@@ -101,7 +66,6 @@
     Customer.belongsTo(Store, {as: 'store', foreignKey: 'store_id'});
     Store.hasMany(Customer, {as: 'customers', foreignKey: 'store_id'});
     Store.belongsTo(Retailer, {as: 'retailer', foreignKey: 'retailer_id'});
->>>>>>> 03c3ffd3
   });
 
   it('should map table name', function() {
@@ -145,7 +109,7 @@
 
   it('should find escaped column name', function() {
     var column = connector.columnEscaped('customer', 'vip');
-    expect(column).to.eql('`CUSTOMER`.`VIP`');
+    expect(column).to.eql('`VIP`');
   });
 
   it('should find qualified column name', function() {
@@ -161,7 +125,7 @@
   it('builds where', function() {
     var where = connector.buildWhere('customer', {name: 'John'});
     expect(where.toJSON()).to.eql({
-      sql: 'WHERE `CUSTOMER`.`NAME`=?',
+      sql: 'WHERE `NAME`=?',
       params: ['John']
     });
   });
@@ -310,12 +274,7 @@
     var where = connector.buildWhere('customer',
       {and: [{name: 'John'}, {or: [{vip: true}, {address: null}]}]}, true);
     expect(where.toJSON()).to.eql({
-<<<<<<< HEAD
-      sql: 'WHERE (`CUSTOMER`.`NAME`=?) AND ((`CUSTOMER`.`VIP`=?) OR ' +
-        '(`CUSTOMER`.`ADDRESS` IS NULL))',
-=======
       sql: 'WHERE (`CUSTOMER`.`NAME`=?) AND ((`CUSTOMER`.`VIP`=?) OR (`CUSTOMER`.`ADDRESS` IS NULL))',
->>>>>>> 03c3ffd3
       params: ['John', true]
     });
   });
@@ -333,8 +292,6 @@
   it('builds order by with two fields and dirs', function() {
     var orderBy = connector.buildOrderBy('customer', ['name ASC', 'vip DESC']);
     expect(orderBy).to.eql('ORDER BY `CUSTOMER`.`NAME` ASC,`CUSTOMER`.`VIP` DESC');
-<<<<<<< HEAD
-=======
   });
 
   it('builds order by with relation field', function() {
@@ -350,16 +307,11 @@
   it('builds order by with deep relation field', function() {
     var orderBy = connector.buildOrderBy('customer', {'store': {'retailer': 'name'}});
     expect(orderBy).to.eql('ORDER BY `RETAILER`.`NAME`');
->>>>>>> 03c3ffd3
   });
 
   it('builds fields for columns', function() {
     var fields = connector.buildFields('customer',
-<<<<<<< HEAD
-      {name: 'John', vip: true, unknown: 'Random'});
-=======
       {name: 'John', vip: true, unknown: 'Random'}, false, true);
->>>>>>> 03c3ffd3
     expect(fields.names).to.eql(['`CUSTOMER`.`NAME`', '`CUSTOMER`.`VIP`']);
     expect(fields.columnValues[0].toJSON()).to.eql(
       {sql: '?', params: ['John']});
@@ -371,7 +323,7 @@
     var fields = connector.buildFieldsForUpdate('customer',
       {name: 'John', vip: true});
     expect(fields.toJSON()).to.eql({
-      sql: 'SET `CUSTOMER`.`VIP`=?',
+      sql: 'SET `VIP`=?',
       params: [true]
     });
   });
@@ -380,21 +332,12 @@
     var fields = connector.buildFieldsForUpdate('customer',
       {name: 'John', vip: true}, false);
     expect(fields.toJSON()).to.eql({
-      sql: 'SET `CUSTOMER`.`NAME`=?,`CUSTOMER`.`VIP`=?',
+      sql: 'SET `NAME`=?,`VIP`=?',
       params: ['John', true]
     });
   });
 
   it('builds column names for SELECT', function() {
-<<<<<<< HEAD
-    var cols = connector.buildColumnNames('customer');
-    expect(cols).to.eql('`CUSTOMER`.`NAME`,`CUSTOMER`.`VIP`,' +
-      '`CUSTOMER`.`ADDRESS`,`CUSTOMER`.`FAVORITE_STORE`');
-  });
-
-  it('builds column names with true fields filter for SELECT', function() {
-    var cols = connector.buildColumnNames('customer', {fields: {name: true}});
-=======
     var cols = connector.buildColumnNames('customer', {}, true);
     expect(cols).to
       .eql('`CUSTOMER`.`NAME`,`CUSTOMER`.`VIP`,`CUSTOMER`.`ADDRESS`,`CUSTOMER`.`STORE_ID`');
@@ -402,26 +345,16 @@
 
   it('builds column names with true fields filter for SELECT', function() {
     var cols = connector.buildColumnNames('customer', {fields: {name: true}}, true);
->>>>>>> 03c3ffd3
     expect(cols).to.eql('`CUSTOMER`.`NAME`');
   });
 
   it('builds column names with false fields filter for SELECT', function() {
-<<<<<<< HEAD
-    var cols = connector.buildColumnNames('customer', {fields: {name: false}});
-    expect(cols).to.eql('`CUSTOMER`.`VIP`,`CUSTOMER`.`ADDRESS`,`CUSTOMER`.`FAVORITE_STORE`');
-  });
-
-  it('builds column names with array fields filter for SELECT', function() {
-    var cols = connector.buildColumnNames('customer', {fields: ['name']});
-=======
     var cols = connector.buildColumnNames('customer', {fields: {name: false}}, true);
     expect(cols).to.eql('`CUSTOMER`.`VIP`,`CUSTOMER`.`ADDRESS`,`CUSTOMER`.`STORE_ID`');
   });
 
   it('builds column names with array fields filter for SELECT', function() {
     var cols = connector.buildColumnNames('customer', {fields: ['name']}, true);
->>>>>>> 03c3ffd3
     expect(cols).to.eql('`CUSTOMER`.`NAME`');
   });
 
@@ -436,7 +369,7 @@
   it('builds UPDATE', function() {
     var sql = connector.buildUpdate('customer', {name: 'John'}, {vip: false});
     expect(sql.toJSON()).to.eql({
-      sql: 'UPDATE `CUSTOMER` SET `CUSTOMER`.`VIP`=$1 WHERE `CUSTOMER`.`NAME`=$2',
+      sql: 'UPDATE `CUSTOMER` SET `VIP`=$1 WHERE `NAME`=$2',
       params: [false, 'John']
     });
   });
@@ -446,13 +379,8 @@
       {order: 'name', limit: 5, where: {name: 'John'}});
     expect(sql.toJSON()).to.eql({
       sql: 'SELECT `CUSTOMER`.`NAME`,`CUSTOMER`.`VIP`,`CUSTOMER`.`ADDRESS`,' +
-<<<<<<< HEAD
-        '`CUSTOMER`.`FAVORITE_STORE` FROM `CUSTOMER` WHERE `CUSTOMER`.`NAME`=$1 ' +
-        'ORDER BY `CUSTOMER`.`NAME` LIMIT 5',
-=======
       '`CUSTOMER`.`STORE_ID` FROM `CUSTOMER`' +
       ' WHERE `CUSTOMER`.`NAME`=$1 ORDER BY `CUSTOMER`.`NAME` LIMIT 5',
->>>>>>> 03c3ffd3
       params: ['John']
     });
   });
@@ -522,174 +450,8 @@
   it('builds INSERT', function() {
     var sql = connector.buildInsert('customer', {name: 'John', vip: true});
     expect(sql.toJSON()).to.eql({
-      sql: 'INSERT INTO `CUSTOMER`(`CUSTOMER`.`NAME`,`CUSTOMER`.`VIP`) VALUES($1,$2)',
+      sql: 'INSERT INTO `CUSTOMER`(`NAME`,`VIP`) VALUES($1,$2)',
       params: ['John', true]
-    });
-  });
-
-  it('builds INNER JOIN', function () {
-    var sql = connector.buildJoins('customer', {orders: {where: {id: 10}}});
-    expect(sql.toJSON()).to.eql({
-      sql: 'INNER JOIN ( SELECT `ORDER`.`CUSTOMER_NAME` FROM `ORDER` WHERE ' +
-      '`ORDER`.`ID`=? ORDER BY `ORDER`.`ID` ) AS `ORDER` ON ' +
-      '`CUSTOMER`.`NAME`=`ORDER`.`CUSTOMER_NAME`',
-      params: [10]
-    });
-  });
-
-  it('builds SELECT with INNER JOIN (1:n relation)', function () {
-    var sql = connector.buildSelect('customer', {
-      where: {
-        orders: {
-          where: {
-            date: {between: ['2015-01-01', '2015-01-31']}
-          }
-        }
-      }
-    });
-
-    expect(sql.toJSON()).to.eql({
-      sql: 'SELECT DISTINCT `CUSTOMER`.`NAME`,`CUSTOMER`.`VIP`,' +
-      '`CUSTOMER`.`ADDRESS`,`CUSTOMER`.`FAVORITE_STORE` FROM `CUSTOMER` ' +
-      'INNER JOIN ( SELECT `ORDER`.`CUSTOMER_NAME` FROM `ORDER` WHERE ' +
-      '`ORDER`.`DATE` BETWEEN $1 AND $2 ORDER BY `ORDER`.`ID` ) AS `ORDER` ' +
-      'ON `CUSTOMER`.`NAME`=`ORDER`.`CUSTOMER_NAME`  ORDER BY `CUSTOMER`.`NAME`',
-      params: ['2015-01-01', '2015-01-31']
-    });
-  });
-
-  it('builds SELECT with INNER JOIN (n:n relation)', function () {
-    var sql = connector.buildSelect('store', {
-      where: {
-        customers: {
-          where: {
-            vip: true
-          }
-        }
-      }
-    });
-
-    expect(sql.toJSON()).to.eql({
-      sql: 'SELECT DISTINCT `STORE`.`ID`,`STORE`.`STATE` FROM `STORE` INNER JOIN' +
-      ' ( SELECT `ORDER`.`CUSTOMER_NAME`,`ORDER`.`STORE_ID` FROM `ORDER` ' +
-      'ORDER BY `ORDER`.`ID` ) AS `ORDER` ON `STORE`.`ID`=`ORDER`.`STORE_ID` ' +
-      'INNER JOIN ( SELECT `CUSTOMER`.`NAME` FROM `CUSTOMER` WHERE ' +
-      '`CUSTOMER`.`VIP`=$1 ORDER BY `CUSTOMER`.`NAME` ) AS `CUSTOMER` ON ' +
-      '`ORDER`.`CUSTOMER_NAME`=`CUSTOMER`.`NAME`  ORDER BY `STORE`.`ID`',
-      params: [true]
-    });
-  });
-
-  it('builds SELECT with INNER JOIN and order by relation columns', function () {
-    var sql = connector.buildSelect('order', {
-      where: {
-        customer: {
-          fields: {
-            'name': true,
-            'vip': true
-          }
-        }
-      },
-      order: ['customer.vip DESC', 'customer.name ASC']
-    });
-
-    expect(sql.toJSON()).to.eql({
-      sql: 'SELECT DISTINCT `ORDER`.`ID`,`ORDER`.`DATE`,`ORDER`.`CUSTOMER_NAME`,' +
-      '`ORDER`.`STORE_ID` FROM `ORDER` INNER JOIN ( SELECT `CUSTOMER`.`NAME`,' +
-      '`CUSTOMER`.`VIP` FROM `CUSTOMER` ORDER BY `CUSTOMER`.`NAME` ) AS `CUSTOMER`' +
-      ' ON `ORDER`.`CUSTOMER_NAME`=`CUSTOMER`.`NAME`  ORDER BY ' +
-      '`CUSTOMER`.`VIP` DESC,`CUSTOMER`.`NAME` ASC',
-      params: []
-    });
-  });
-
-  it('builds SELECT with multiple INNER JOIN', function () {
-    var sql = connector.buildSelect('customer', {
-      where: {
-        orders: {
-          where: {
-            date: {between: ['2015-01-01', '2015-01-31']}
-          }
-        },
-        /*jshint camelcase:false */
-        favorite_store: {
-          where: {
-            state: 'NY'
-          }
-        }
-      }
-    });
-
-    expect(sql.toJSON()).to.eql({
-      sql: 'SELECT DISTINCT `CUSTOMER`.`NAME`,`CUSTOMER`.`VIP`,' +
-      '`CUSTOMER`.`ADDRESS`,`CUSTOMER`.`FAVORITE_STORE` FROM `CUSTOMER` ' +
-      'INNER JOIN ( SELECT `ORDER`.`CUSTOMER_NAME` FROM `ORDER` WHERE ' +
-      '`ORDER`.`DATE` BETWEEN $1 AND $2 ORDER BY `ORDER`.`ID` ) AS `ORDER` ON ' +
-      '`CUSTOMER`.`NAME`=`ORDER`.`CUSTOMER_NAME` INNER JOIN ( SELECT `STORE`.`ID` ' +
-      'FROM `STORE` WHERE `STORE`.`STATE`=$3 ORDER BY `STORE`.`ID` ) AS `STORE` ' +
-      'ON `CUSTOMER`.`FAVORITE_STORE`=`STORE`.`ID`  ORDER BY `CUSTOMER`.`NAME`',
-      params: ['2015-01-01', '2015-01-31', 'NY']
-    });
-  });
-
-  it('builds nested SELECTs', function () {
-    var sql = connector.buildSelect('customer', {
-      where: {
-        orders: {
-          where: {
-            store: {
-              where: {
-                state: 'NY'
-              }
-            }
-          }
-        }
-      }
-    });
-
-    expect(sql.toJSON()).to.eql({
-      sql: 'SELECT DISTINCT `CUSTOMER`.`NAME`,`CUSTOMER`.`VIP`,' +
-      '`CUSTOMER`.`ADDRESS`,`CUSTOMER`.`FAVORITE_STORE` FROM `CUSTOMER` ' +
-      'INNER JOIN ( SELECT DISTINCT `ORDER`.`CUSTOMER_NAME` FROM `ORDER` ' +
-      'INNER JOIN ( SELECT `STORE`.`ID` FROM `STORE` WHERE `STORE`.`STATE`=$1 ' +
-      'ORDER BY `STORE`.`ID` ) AS `STORE` ON `ORDER`.`STORE_ID`=`STORE`.`ID`  ' +
-      'ORDER BY `ORDER`.`ID` ) AS `ORDER` ON `CUSTOMER`.`NAME`=`ORDER`.' +
-      '`CUSTOMER_NAME`  ORDER BY `CUSTOMER`.`NAME`',
-      params: ['NY']
-    });
-  });
-
-  it('builds count', function() {
-    var sql = connector.buildCount('customer');
-    expect(sql.toJSON()).to.eql({
-      sql: 'SELECT count(*) as "cnt" FROM `CUSTOMER` ',
-      params: []
-    });
-  });
-
-  it('builds count with WHERE', function() {
-    var sql = connector.buildCount('customer', {name: 'John'});
-    expect(sql.toJSON()).to.eql({
-      sql: 'SELECT count(*) as "cnt" FROM `CUSTOMER` WHERE `CUSTOMER`.`NAME`=$1',
-      params: ['John']
-    });
-  });
-
-  it('builds count with WHERE and JOIN', function() {
-    var sql = connector.buildCount('customer', {
-      name: 'John',
-      orders: {
-        where: {
-          date: {between: ['2015-01-01', '2015-01-31']}
-        }
-      }
-    });
-    expect(sql.toJSON()).to.eql({
-      sql: 'SELECT count(DISTINCT `CUSTOMER`.`NAME`) as "cnt" FROM `CUSTOMER` ' +
-        'INNER JOIN ( SELECT `ORDER`.`CUSTOMER_NAME` FROM `ORDER` WHERE ' +
-        '`ORDER`.`DATE` BETWEEN $1 AND $2 ORDER BY `ORDER`.`ID` ) AS `ORDER` ' +
-        'ON `CUSTOMER`.`NAME`=`ORDER`.`CUSTOMER_NAME` WHERE `CUSTOMER`.`NAME`=$3',
-      params: ['2015-01-01', '2015-01-31', 'John']
     });
   });
 
